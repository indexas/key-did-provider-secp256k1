import { Signer, createJWS } from "did-jwt";
import type { AuthParams, CreateJWSParams } from "dids";
import type {
  HandlerMethods,
  RPCRequest,
  RPCResponse,
  SendRequestFunc,
} from "rpc-utils";
import { RPCError, createHandler } from "rpc-utils";
import * as u8a from "uint8arrays";
import elliptic from "elliptic";
import LitJsSdk from "lit-js-sdk";
import { toGeneralJWS, toJose, toStableObject, sha256, log } from "./util.js";
import {
  ContextWithLit,
  DIDMethodNameWithLit,
  DIDProviderMethodsWithLit,
  DIDProviderWithLit,
<<<<<<< HEAD
  encodeDIDWithLitParam,
  EcdsaSignature,
=======
  EcdsaSignature
>>>>>>> fa94af77
} from "./interfaces.js";

const ec = new elliptic.ec("secp256k1");

/**
 *
 * Execute the Lit Action code and return a signature
 *
 * @param { Uint8Array } sha256Payload a payload that is hashed using sha256() function
 * @param { ContextWithLit } context
 * (eg. https://ipfs.io/ipfs/QmQf55oeY5AXgHToWz3kZD8qQKzNv25fEdzyp5dNrYRUPj)
 *
 * @example
 * ```
 * const signature = await litActionSignAndGetSignature(
 *   sha256(payload),
 *   "QmQf55oeY5AXgHToWz3kZD8qQKzNv25fEdzyp5dNrYRUPj"
 * )
 * ```
 *
 * @returns { EcdsaSignature } signature
 *
 */
export const litActionSignAndGetSignature = async (
  sha256Payload: Uint8Array,
  context: ContextWithLit
): Promise<EcdsaSignature> => {
  log("[litActionSignAndGetSignature] sha256Payload: ", sha256Payload);

  const authSig = await LitJsSdk.checkAndSignAuthMessage({ chain: "ethereum" });

  log("[litActionSignAndGetSignature] authSig:", authSig);

  const litNodeClient = new LitJsSdk.LitNodeClient({ litNetwork: "serrano" });

  await litNodeClient.connect();

  log("[litActionSignAndGetSignature] ipfsId:", context.ipfsId);

  const jsParams = {
    toSign: Array.from(sha256Payload),
    publicKey: decodeDIDWithLit(context.did),
    sigName: "sig1",
  };

  log("[litActionSignAndGetSignature] jsParams:", jsParams);

  const executeOptions = {
    ...((context.ipfsId === undefined || !context.ipfsId) && {
      code: context.litCode,
    }),
    ...((context.litCode === undefined || !context.litCode) && {
      ipfsId: context.ipfsId,
    }),
    authSig,
    jsParams,
  };

<<<<<<< HEAD
  const response = await litNodeClient.executeJs(executeOptions);

  log("[litActionSignAndGetSignature] response:", response);
=======
  const res = await litNodeClient.executeJs(executeOptions);

  log("[litActionSignAndGetSignature] res.signatures:", res.signatures);

  const signature = res.signatures;
>>>>>>> fa94af77

  return {
    r: response.signatures.sig1.r,
    s: response.signatures.sig1.s,
    recoveryParam: response.signatures.sig1.recid,
  };
};

/**
 * Create a DID (decentralized identifier) by using the PKP public key
 *
 * @example
 * ```typescript
 * // -- get the DID (eg. did:key:xxxx )
 * const encodedDID = await encodeDIDWithLit();
 * ```
 * @param { string } pkpPublicKey
 * @returns {String} did a decentralised identifier
 */
export async function encodeDIDWithLit(
  PKP_PUBLIC_KEY: string
): Promise<string> {
  // -- prepare

  const pkpPubKey = PKP_PUBLIC_KEY.replace('0x', '')

  log("[encodeDIDWithLit] pkpPubKey:", pkpPubKey);

  const pubBytes = ec
    .keyFromPublic(pkpPubKey, "hex")
    .getPublic(true, "array");

  log("[encodeDIDWithLit] pubBytes:", pubBytes);

  // https://github.com/multiformats/multicodec/blob/master/table.csv
  const bytes = new Uint8Array(pubBytes.length + 2);
  bytes[0] = 0xe7; // <-- 0xe7 is a Secp256k1 public key (compressed)
  bytes[1] = 0x01; // <-- 0x01 is a content identifier cidv1
  bytes.set(pubBytes, 2);
  log("[encodeDIDWithLit] bytes:", bytes);

  const did = `did:key:z${u8a.toString(bytes, "base58btc")}`;
  log(`[encodeDIDWithLit] did:`, did);

  return did;
}

/**
<<<<<<< HEAD
 *
 * Decode encodedDID and return the PKP public key in a compressed form
 *
 * @param encodedDID
 * @returns { string } PKP Public Key in compressed form
=======
 * 
 * Decode encodedDID and return the PKP public key in a uncompressed form
 * 
 * @param encodedDID 
 * @returns { string } PKP Public Key in uncompressed form
>>>>>>> fa94af77
 */
export function decodeDIDWithLit(encodedDID: string): string {
  // -- validate
  const arr = encodedDID?.split(":");

  if (arr[0] != "did") throw Error("string should start with did:");
  if (arr[1] != "key") throw Error("string should start with did:key");
  if (arr[2].charAt(0) !== "z")
    throw Error("string should start with did:key:z");

  const str = arr[2].substring(1);

<<<<<<< HEAD
  log("[decodeDIDWithLit] str:", str);
=======
    log("[decodeDIDWithLit] encodedDID:", encodedDID);

    // -- validate
    const arr = encodedDID?.split(':');
>>>>>>> fa94af77

  const bytes = u8a.fromString(str, "base58btc");

  const originalBytes = new Uint8Array(bytes.length - 2);

  bytes.forEach((_, i) => {
    originalBytes[i] = bytes[i + 2];
  });

  log("[decodeDIDWithLit] originalBytes:", originalBytes);

  const pubPoint = ec.keyFromPublic(originalBytes).getPublic();

  let pubKey = pubPoint.encode("hex", true);

<<<<<<< HEAD
  pubKey = pubKey.charAt(0) == "0" ? pubKey.substring(1) : pubKey;
=======
    const pubPoint = ec.keyFromPublic(originalBytes).getPublic();
    
    let pubKey = pubPoint.encode('hex', false);
>>>>>>> fa94af77

  log("[decodeDIDWithLit] pubKey:", pubKey);

<<<<<<< HEAD
  return pubKey;
=======
    log("[decodeDIDWithLit] pubKey:", pubKey);
    
    return '0x0' + pubKey;
>>>>>>> fa94af77
}

/**
 *
 * Creates a configured signer function for signing data using the ES256K (secp256k1 + sha256) algorithm.
 * The signing function itself takes the data as a `Uint8Array` or `string` and returns a `base64Url`-encoded signature
 *
 * @param { ContextWithLit } context
 *
 * @return {Function} a configured signer function `(data: string | Uint8Array): Promise<string>`
 */
export function ES256KSignerWithLit(context: ContextWithLit): Signer {
  log("[ES256KSignerWithLit]");

  const recoverable = false;

  return async (payload: string | Uint8Array): Promise<string> => {
    const encryptedPayload = sha256(payload);

    log("[ES256KSignerWithLit] encryptedPayload:", encryptedPayload);

    const signature = await litActionSignAndGetSignature(
      encryptedPayload,
      context
    );

    log("[ES256KSignerWithLit] signature:", signature);

    return toJose(signature, recoverable);
  };
}

/**
 *
 * Signing with Lit Actions which is signed by the lit nodes
 *
 * @param payload
 * @param { Record<string, any> | string } payload
 * @param { ContextWithLit } context
 *
 * @returns {Promise<string>} a JWS string
 *
 */
const signWithLit = async (
  payload: Record<string, any> | string,
  context: ContextWithLit
): Promise<string> => {
  const did = context.did;

  log("[signWithLit] did:", did);

  const kid = `${did}#${did.split(":")[2]}`;

  log("[signWithLit] kid:", kid);

  const protectedHeader: Record<string, any> = {};

  const header = toStableObject(
    Object.assign(protectedHeader, { kid, alg: "ES256K" })
  );

  log("[signWithLit] header:", header);

  log("[signWithLit] payload:", payload);

  return createJWS(
    typeof payload === "string" ? payload : toStableObject(payload),
    ES256KSignerWithLit(context),
    header
  );
};

/**
 * Define DID methods that matches the "DIDProviderMethodsWithLit" type
 */
const didMethodsWithLit: HandlerMethods<
  ContextWithLit,
  DIDProviderMethodsWithLit
> = {
  did_authenticate: async (
    contextParam: ContextWithLit,
    params: AuthParams
  ) => {
    const payload = {
      did: contextParam.did,
      aud: params.aud,
      nonce: params.nonce,
      paths: params.paths,
      exp: Math.floor(Date.now() / 1000) + 600, // expires 10 min from now
    };

    log("[didMethodsWithLit] payload:", payload);

    const response = await signWithLit(payload, contextParam);

    log("[didMethodsWithLit] response:", response);

    const general = toGeneralJWS(response);

    log("[didMethodsWithLit] general:", general);

    return general;
  },
  did_createJWS: async (
    contextParam: ContextWithLit,
    params: CreateJWSParams & { did: string }
  ) => {
    const requestDid = params.did.split("#")[0];
    if (requestDid !== contextParam.did)
      throw new RPCError(4100, `Unknown DID: ${contextParam.did}`);
    const jws = await signWithLit(params.payload, contextParam);

    log("[did_createJWS] jws:", jws);

    return { jws: toGeneralJWS(jws) };
  },
  did_decryptJWE: async () => {
    // Not implemented
    return { cleartext: "" };
  },
};

/**
 * secp256k1 provider using Lit Actions instead of passing in a private key
 */
export class Secp256k1ProviderWithLit implements DIDProviderWithLit {
  _handle: SendRequestFunc<DIDProviderMethodsWithLit>;

  constructor(context: ContextWithLit) {
    const handler = createHandler<ContextWithLit, DIDProviderMethodsWithLit>(
      didMethodsWithLit
    );

    this._handle = async (msg) => {
      log("[Secp256k1ProviderWithLit] this._handle(msg):", msg);

      const _handler = await handler(context, msg);

      return _handler;
    };
  }

  get isDidProvider(): boolean {
    return true;
  }

  async send<Name extends DIDMethodNameWithLit>(
    msg: RPCRequest<DIDProviderMethodsWithLit, Name>
  ): Promise<RPCResponse<DIDProviderMethodsWithLit, Name> | null> {
    return await this._handle(msg);
  }
}<|MERGE_RESOLUTION|>--- conflicted
+++ resolved
@@ -16,12 +16,7 @@
   DIDMethodNameWithLit,
   DIDProviderMethodsWithLit,
   DIDProviderWithLit,
-<<<<<<< HEAD
-  encodeDIDWithLitParam,
-  EcdsaSignature,
-=======
   EcdsaSignature
->>>>>>> fa94af77
 } from "./interfaces.js";
 
 const ec = new elliptic.ec("secp256k1");
@@ -49,6 +44,7 @@
   sha256Payload: Uint8Array,
   context: ContextWithLit
 ): Promise<EcdsaSignature> => {
+
   log("[litActionSignAndGetSignature] sha256Payload: ", sha256Payload);
 
   const authSig = await LitJsSdk.checkAndSignAuthMessage({ chain: "ethereum" });
@@ -63,39 +59,29 @@
 
   const jsParams = {
     toSign: Array.from(sha256Payload),
-    publicKey: decodeDIDWithLit(context.did),
+    keyId: decodeDIDWithLit(context.did),
     sigName: "sig1",
   };
 
   log("[litActionSignAndGetSignature] jsParams:", jsParams);
 
   const executeOptions = {
-    ...((context.ipfsId === undefined || !context.ipfsId) && {
-      code: context.litCode,
-    }),
-    ...((context.litCode === undefined || !context.litCode) && {
-      ipfsId: context.ipfsId,
-    }),
+    ...(context.ipfsId === undefined || ! context.ipfsId) && {code: context.litCode},
+    ...(context.litCode === undefined || ! context.litCode) && {ipfsId: context.ipfsId},
     authSig,
     jsParams,
-  };
-
-<<<<<<< HEAD
-  const response = await litNodeClient.executeJs(executeOptions);
-
-  log("[litActionSignAndGetSignature] response:", response);
-=======
+  }
+
   const res = await litNodeClient.executeJs(executeOptions);
 
   log("[litActionSignAndGetSignature] res.signatures:", res.signatures);
 
   const signature = res.signatures;
->>>>>>> fa94af77
 
   return {
-    r: response.signatures.sig1.r,
-    s: response.signatures.sig1.s,
-    recoveryParam: response.signatures.sig1.recid,
+    r: signature.sig1.r,
+    s: signature.sig1.s,
+    recoveryParam: signature.sig1.recid,
   };
 };
 
@@ -139,71 +125,48 @@
 }
 
 /**
-<<<<<<< HEAD
- *
- * Decode encodedDID and return the PKP public key in a compressed form
- *
- * @param encodedDID
- * @returns { string } PKP Public Key in compressed form
-=======
  * 
  * Decode encodedDID and return the PKP public key in a uncompressed form
  * 
  * @param encodedDID 
  * @returns { string } PKP Public Key in uncompressed form
->>>>>>> fa94af77
- */
-export function decodeDIDWithLit(encodedDID: string): string {
-  // -- validate
-  const arr = encodedDID?.split(":");
-
-  if (arr[0] != "did") throw Error("string should start with did:");
-  if (arr[1] != "key") throw Error("string should start with did:key");
-  if (arr[2].charAt(0) !== "z")
-    throw Error("string should start with did:key:z");
-
-  const str = arr[2].substring(1);
-
-<<<<<<< HEAD
-  log("[decodeDIDWithLit] str:", str);
-=======
+ */
+export function decodeDIDWithLit(
+  encodedDID: string
+): string {
+
     log("[decodeDIDWithLit] encodedDID:", encodedDID);
 
     // -- validate
     const arr = encodedDID?.split(':');
->>>>>>> fa94af77
-
-  const bytes = u8a.fromString(str, "base58btc");
-
-  const originalBytes = new Uint8Array(bytes.length - 2);
-
-  bytes.forEach((_, i) => {
-    originalBytes[i] = bytes[i + 2];
-  });
-
-  log("[decodeDIDWithLit] originalBytes:", originalBytes);
-
-  const pubPoint = ec.keyFromPublic(originalBytes).getPublic();
-
-  let pubKey = pubPoint.encode("hex", true);
-
-<<<<<<< HEAD
-  pubKey = pubKey.charAt(0) == "0" ? pubKey.substring(1) : pubKey;
-=======
+
+    if(arr[0] != 'did') throw Error('string should start with did:');
+    if(arr[1] != 'key') throw Error('string should start with did:key');
+    if(arr[2].charAt(0) !== 'z') throw Error('string should start with did:key:z');
+
+    const str = arr[2].substring(1);;
+
+    log("[decodeDIDWithLit] str:", str);
+
+    const bytes = u8a.fromString(str, "base58btc");
+
+    const originalBytes = new Uint8Array(bytes.length - 2);
+
+    bytes.forEach((_, i) => {
+        originalBytes[i] = bytes[i + 2];
+    });
+    
+    log("[decodeDIDWithLit] originalBytes:", originalBytes);
+
     const pubPoint = ec.keyFromPublic(originalBytes).getPublic();
     
     let pubKey = pubPoint.encode('hex', false);
->>>>>>> fa94af77
-
-  log("[decodeDIDWithLit] pubKey:", pubKey);
-
-<<<<<<< HEAD
-  return pubKey;
-=======
+
+    pubKey = pubKey.charAt(0) == '0' ? pubKey.substring(1) : pubKey;
+
     log("[decodeDIDWithLit] pubKey:", pubKey);
     
     return '0x0' + pubKey;
->>>>>>> fa94af77
 }
 
 /**
